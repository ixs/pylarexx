--- conflicted
+++ resolved
@@ -271,14 +271,10 @@
                 while True:    
                     try:
                         logging.debug("write and read data from device")
-<<<<<<< HEAD
                         self.clearRequestBuffer()
                         self.requestBuffer[0]=3
-                        dev.write(dev.outAddress, self.requestBuffer,1000)
-=======
 
                         dev.write(dev.outAddress, self.requestBuffer,1000) # send request to read the sensors
->>>>>>> 8ce573de
                         time.sleep(0.01)
                         rawdata=dev.read(dev.inAddress,64,1000) # request the result from logger
                         if rawdata[0]==0 and rawdata[1]==0: 
@@ -289,8 +285,7 @@
                         # notify listeners
                         for datapoint in datapoints:
                             for l in self.listeners:
-<<<<<<< HEAD
-                                l.onNewData(datapoint)
+                                l.onNewData(datapoint) # invoke mehtod to share new data to the listernersmath.floor(time.time())math.floor(time.time())
                         founddata += len(datapoints)
                         readcount += 1
                         if founddata == 0 and readcount > 5:
@@ -299,10 +294,6 @@
                             dev.deviceErrors = 0
                         # sleep again before polling device
                         time.sleep(0.01)
-=======
-                                l.onNewData(datapoint) # invoke mehtod to share new data to the listernersmath.floor(time.time())math.floor(time.time())
-                        dev.deviceErrors = 0
->>>>>>> 8ce573de
                     except Exception as e:
                         logging.info("Unable to read new data: %s" % e)
                         # logging.debug(traceback.format_exc())
